{
	"schema_version": "1.2",
	"repositories": [
		"https://github.com/SublimeText",
		"http://sublime.wbond.net/packages.json",
		"https://bitbucket.org/CDuke/sublime-tfs",
		"https://bitbucket.org/Clams/pasteselonclick",
		"https://bitbucket.org/Clams/sublimepastecolumn",
		"https://bitbucket.org/Clams/sublimesystemverilog",
		"https://bitbucket.org/cryzed/sweylas-color-theme-generator",
		"https://bitbucket.org/homura/whitespacecorrector",
		"https://bitbucket.org/nwjlyons/copy-file-name",
		"https://bitbucket.org/nwjlyons/google-search",
		"https://bitbucket.org/pjv/setdjangosyntax",
		"https://bitbucket.org/sublimator/sublime-2-zencoding",
		"https://bitbucket.org/thejeshgn/hg4subl",
		"https://github.com/aaronpowell/sublime-jquery-snippets",
		"https://github.com/aaronpowell/Sublime-KnockoutJS-Snippets",
		"https://github.com/akira-cn/sublime-v8",
		"https://github.com/akira-cn/sublime-gbk",
		"https://github.com/akrabat/SublimeFunctionNameDisplay",
		"https://github.com/alek-sys/ChangeTracker",
		"https://github.com/alek-sys/sublimetext_indentxml",
		"https://github.com/alexnj/SublimeOnSaveBuild",
		"https://github.com/alexstaubo/sublime_text_alternative_autocompletion",
		"https://github.com/a1fred/SublimeGoogle",
		"https://github.com/allixsenos/SublimeMRU",
		"https://github.com/alnkpa/sublimeprolog",
		"https://github.com/ameyp/CscopeSublime",
		"https://github.com/Anomareh/PHP-Twig.tmbundle",
		"https://github.com/aparajita/Cappuccino-Sublime",
		"https://github.com/atadams/Hex-to-HSL-Color",
		"https://github.com/Azd325/sublime-text-caniuse",
		"https://github.com/balazstth/subl-esp",
		"https://github.com/belike81/Sublime-File-Navigator",
		"https://github.com/benmatselby/sublime-phpdocumentor",
		"https://github.com/benmatselby/sublime-phpcs",
		"https://github.com/berfarah/LESS-build-sublime",
		"https://github.com/biermeester/Pylinter",
		"https://github.com/billymoon/LoremIpsum",
		"https://github.com/billymoon/Stylus",
		"https://github.com/bizoo/MultiTaskBuild",
		"https://github.com/bmc/ST2EmacsMiscellanea",
		"https://github.com/bmc/ST2SyntaxFromFileName",
		"https://github.com/BoundInCode/AutoFileName",
		"https://github.com/BoundInCode/Display-Functions",
		"https://github.com/brandonhilkert/TomDoc-Sublime",
		"https://github.com/BrianGilbert/Sublime-Text-2-Goto-Drupal-API",
		"https://github.com/brianriley/sublime-dpaste",
		"https://github.com/buymeasoda/soda-theme",
		"https://github.com/ccampbell/sublime-smart-match",
		"https://github.com/ccreutzig/sublime-MuPAD",
		"https://github.com/cgutierrez/JsMinifier",
		"https://github.com/chagel/itodo",
		"https://github.com/clemos/haxe-sublime2-bundle",
		"https://github.com/clintberry/sublime-text-2-ini",
		"https://github.com/condemil/Gist",
		"https://github.com/CraigWilliams/BeautifyRuby",
		"https://github.com/CraigWilliams/TestChooser",
		"https://github.com/crazycooder/Caret-History",
		"https://github.com/crazycooder/Goto-Symbol",
		"https://github.com/cyphactor/sublime_guard",
		"https://github.com/cyrilf7/Sublimipsum",
		"https://github.com/dangelov/hasher",
		"https://github.com/danro/LESS-sublime",
		"https://github.com/daris/sublime-kwrite-color-scheme",
		"https://github.com/davepeck/DirectorySettings",
		"https://github.com/dexnode/sublime-yii-snippets",
		"https://github.com/dhoelzgen/iced-coffee-script-tmbundle",
		"https://github.com/DisposaBoy/GoSublime",
		"https://github.com/Drarok/rsub",
		"https://github.com/dz0ny/LiveReload-sublimetext2",
		"https://github.com/dzhibas/SublimePrettyJson",
		"https://github.com/eddorre/SublimeERB",
		"https://github.com/ehamiter/ST2-GitHubinator",
		"https://github.com/ericmartel/Sublime-Text-2-Perforce-Plugin",
		"https://github.com/ericmartel/Sublime-Text-2-Stackoverflow-Plugin",
		"https://github.com/ericmartel/Sublime-Text-2-Search-Anywhere-Plugin",
		"https://github.com/ericmartel/Sublime-Text-2-CSV-Plugin",
		"https://github.com/Etsur/EE-ST2",
		"https://github.com/fabiocorneti/SublimeTextGitX",
		"https://github.com/facelessuser/BracketHighlighter",
		"https://github.com/facelessuser/HexViewer",
		"https://github.com/facelessuser/RegReplace",
		"https://github.com/fbzhong/sublime-closure-linter",
		"https://github.com/fbzhong/sublime-jslint",
		"https://github.com/fmartini/sublime-rust",
		"https://github.com/FPtje/Sublime-GLua-Highlight",
		"https://github.com/fushnisoft/SublimeClarion",
		"https://github.com/geoffroymontel/supercollider-package-for-sublime-text",
		"https://github.com/gja/sublime-text-2-jasmine",
		"https://github.com/grundprinzip/sublemacspro",
		"https://github.com/jashkenas/coffee-script-tmbundle",
		"https://github.com/jbrooksuk/SublimeWebColors",
		"https://github.com/jclement/SublimePandoc",
		"https://github.com/jdc0589/CaseConversion",
		"https://github.com/jdc0589/JsFormat",
		"https://github.com/jmm/Sublime-Text-Block-Nav/tree/package-control",
		"https://github.com/jmm/Sublime-Text-Cycle-Setting/tree/package-control",
		"https://github.com/juhasz/drupal_sublime-snippets",
		"https://github.com/JulianEberius/SublimeRope",
		"https://github.com/kemayo/sublime-text-2-clipboard-history",
		"https://github.com/kemayo/sublime-text-2-git",
		"https://github.com/kemayo/sublime-text-2-goto-documentation",
		"https://github.com/khiltd/Abacus",
		"https://github.com/Kindari/SublimeXdebug",
		"https://github.com/kizza/CSS-Less-ish",
		"https://github.com/kuroir/SCSS.tmbundle/tree/SublimeText2",
		"https://github.com/kutu/RandomMessage",
		"https://github.com/kvs/ST2EmacsModelines",
		"https://github.com/kvs/ST2Nginx",
		"https://github.com/Ky6uk/SublimeDancer",
		"https://github.com/leon/YUI-Compressor",
		"https://github.com/LewisW/SublimeAutoSemiColon",
		"https://github.com/liamr/Zurb-Foundation-Textmate-Bundle",
		"https://github.com/lunixbochs/sublimelint",
		"https://github.com/luqman/SublimeText2RailsRelatedFiles",
		"https://github.com/maltize/sublime-text-2-moo",
		"https://github.com/maltize/sublime-text-2-ruby-tests",
		"https://github.com/Michal-Mikolas/Nette-package-for-Sublime-Text-2",
		"https://github.com/minism/SublimeBufmod",
		"https://github.com/minism/SublimeLove",
		"https://github.com/misfo/Shell-Turtlestein",
		"https://github.com/mitsuhiko/jinja2-tmbundle",
		"https://github.com/mneuhaus/SublimeFileTemplates",
		"https://github.com/mpmont/ci-snippets",
		"https://github.com/mrmartineau/HTML5",
		"https://github.com/mrmartineau/Placeholders",
		"https://github.com/nathos/sass-textmate-bundle/tree/sublime",
		"https://github.com/Nijikokun/Prevu",
		"https://github.com/noklesta/SublimeQuickFileCreator",
		"https://github.com/noklesta/SublimeRailsNav",
		"https://github.com/NorthIsUp/Sublimation",
		"https://github.com/oleander/sublime-split-navigation",
		"https://github.com/Paaskehare/pastebin-sublime-plugin",
		"https://github.com/paccator/GotoRecent",
		"https://github.com/PhilippSchaffrath/phpInstant",
		"https://github.com/phillipkoebbe/DetectSyntax",
		"https://github.com/phuibonhoa/handcrafted-haml-textmate-bundle",
		"https://github.com/purplefish32/sublime-text-2-twig",
		"https://github.com/purplefish32/sublime-text-2-wordpress",
		"https://github.com/quarnster/ADBView",
		"https://github.com/quarnster/SublimeClang",
		"https://github.com/quarnster/SublimeGDB",
		"https://github.com/radiosilence/dogs-colour-scheme",
		"https://github.com/raik/st2-pseudo-osx-theme",
		"https://github.com/raulfraile/sublime-symfony2",
		"https://github.com/reflog/toggle-readonly",
		"https://github.com/remcoder/SublimeHandcraft",
		"https://github.com/revolunet/sublimetext-html-export",
		"https://github.com/revolunet/sublimetext-markdown-preview",
		"https://github.com/revolunet/sublimetext-web-encoders",
		"https://github.com/rioderaca/LaTeX-Track-Changes",
		"https://github.com/rmaksim/Sublime-Text-2-Goto-CSS-Declaration",
		"https://github.com/rmaksim/Sublime-Text-2-Inc-Dec-Value",
		"https://github.com/robcowie/SublimePaster",
		"https://github.com/robcowie/SublimeTODO",
		"https://github.com/rozboris/Sublime-Tweet",
		"https://github.com/rrerolle/sublime-scheme-cycler",
		"https://github.com/rspec/rspec-tmbundle",
		"https://github.com/sagework/cucumber-sublime2-bundle",
		"https://github.com/saippuakauppias/sublime-text-2-Django-DocsSearch",
		"https://github.com/samsonw/SublimeTask",
		"https://github.com/sentience/HyperlinkHelper",
		"https://github.com/silentworks/modx-sublimetext-2",
		"https://github.com/skarcha/SublimeText2-4GL",
		"https://github.com/skoch/Sublime-ActionScript-3",
		"https://github.com/skt84/Themr",
		"https://github.com/sobstel/SyncedSideBar",
		"https://github.com/spadgos/sublime-AsAbove",
		"https://github.com/spadgos/sublime-csspecific",
		"https://github.com/spadgos/sublime-DefaultFileType",
		"https://github.com/spadgos/sublime-jsdocs",
		"https://github.com/spadgos/sublime-OpenRecentFiles",
		"https://github.com/spadgos/sublime-SplitScreen",
		"https://github.com/spadgos/sublime-ToggleQuotes",
		"https://github.com/squ1b3r/Djaneiro",
		"https://github.com/stuartherbert/sublime-phix-color-scheme",
		"https://github.com/stuartherbert/sublime-phpsnippets",
		"https://github.com/stuartherbert/sublime-phpunit",
		"https://github.com/Stuk/sublime-edit-history",
		"https://github.com/Taecho/Sublime-Snipt",
		"https://github.com/tanepiper/sublime-todomanager",
		"https://github.com/tanepiper/SublimeText-Nodejs",
		"https://github.com/technocoreai/SublimeExternalCommand",
		"https://github.com/titoBouzout/SideBarEnhancements",
		"https://github.com/trishume/Sublime-Rosetta-Get",
		"https://github.com/tomasztunik/Sublime-Text-2-Backbone.js-package",
		"https://github.com/uipoet/sublime-jshint",
		"https://github.com/UnicornForest/Unity3D",
		"https://github.com/UnicornForest/Unity3DScriptReference",
		"https://github.com/UnicornForest/Unity3DSnippets",
		"https://github.com/victorporof/Sublime-HTMLPrettify",
		"https://github.com/victorporof/Sublime-JSHint",
		"https://github.com/viisual/ASCII-Decorator",
		"https://github.com/virtix/sublime-text-2-mxunit",
		"https://github.com/vojtajina/sublime-OpenRelated",
		"https://github.com/voventus/AVR-ASM-Sublime",
		"https://github.com/welefen/KeymapManager",
		"https://github.com/welovewordpress/SublimeHtmlTidy",
		"https://github.com/welovewordpress/SublimePhpTidy",
		"https://github.com/welovewordpress/SublimeWordPressCodex",
		"https://github.com/witsch/SublimePythonTidy",
		"https://github.com/wulftone/sublime-text-2-quick-file-move",
		"https://github.com/Xaro/SublimeSendToPasteBin",
		"https://github.com/xobb1t/Sublime-AdvancedNewFile",
		"https://github.com/zerok/Sublime2-SwitchLanguage",
		"https://github.com/zyxar/Sublime-CMakeLists",
		"https://github.com/dafrancis/Sublime-Text--cdnjs",
		"https://raw.github.com/bgreenlee/sublime-github/master/packages.json",
		"https://raw.github.com/colinta/sublime_packages/master/packages.json",
		"https://raw.github.com/crazycooder/Goto-Symbol/master/package-control.json",
		"https://raw.github.com/crazycooder/Caret-History/master/package-control.json",
		"https://raw.github.com/csytan/sublime-text-2-github/master/packages.json",
		"https://raw.github.com/darinmorrison/sublime-packages/master/packages.json",
		"https://raw.github.com/freewizard/sublime_packages/master/package_control.json",
		"https://raw.github.com/gcollazo/sublime_packages/master/packages.json",
		"https://raw.github.com/jeffturcotte/sublime_packages/master/packages.json",
		"https://raw.github.com/Kronuz/SublimeCodeIntel/master/package_control.json",
		"https://raw.github.com/Kronuz/SublimeLinter/master/package_control.json",
		"https://raw.github.com/theadamlt/sublime_packages/master/packages.json",
		"https://raw.github.com/tiger2wander/sublime_packages/master/packages.json",
		"https://raw.github.com/timonwong/sublime_packages/master/packages.json",
		"https://raw.github.com/weslly/sublime_packages/master/packages.json",
		"http://wuub.net/packages.json"
	],
	"package_name_map": {
		"ASCII-Decorator": "ASCII Decorator",
		"Cappuccino-Sublime": "Cappuccino",
		"Caret-History": "Caret History",
		"CaseConversion": "Case Conversion",
		"ChangeTracker": "Change Tracker",
		"ci-snippets": "CodeIgniter Snippets",
		"coffee-script-tmbundle": "CoffeeScript",
		"CscopeSublime": "Cscope",
		"CSS-Less-ish": "CSS Less(ish)",
		"cucumber-sublime2-bundle": "Cucumber",
		"DirectorySettings": "Directory Settings",
		"Display-Functions": "Display Functions (Java)",
		"dogs-colour-scheme": "Dogs Colour Scheme",
		"drupal_sublime-snippets": "Drupal Snippets",
		"EE-ST2": "ExpressionEngine",
		"Goto-Symbol": "Goto Symbol",
		"Sublime-GLua-Highlight": "GMod Lua",
		"handcrafted-haml-textmate-bundle": "Haml",
		"hasher": "Hasher",
		"haxe-sublime2-bundle" : "HaXe",
		"Hex-to-HSL-Color": "Hex to HSL Color Converter",
		"iced-coffee-script-tmbundle" : "IcedCoffeeScript",
		"itodo": "iTodo",
		"jinja2-tmbundle": "Jinja2",
		"LaTeX-Track-Changes": "LaTeX Track Changes",
		"LESS-build-sublime": "LESS-build",
		"LESS-sublime": "LESS",
		"LiveReload-sublimetext2": "LiveReload",
		"modx-sublimetext-2": "MODx Revolution Snippets",
		"Nette-package-for-Sublime-Text-2": "Nette",
		"pasteselonclick": "PasteSelOnClick",
		"PHP-Twig.tmbundle": "PHP-Twig",
		"phpInstant": "phpInstant Execute",
		"RandomMessage": "Random Message",
		"rspec-tmbundle": "RSpec (snippets and syntax)",
		"sass-textmate-bundle": "Sass",
		"SCSS.tmbundle": "SCSS",
		"Shell-Turtlestein": "Shell Turtlestein",
		"setdjangosyntax": "SetDjangoSyntax",
		"soda-theme": "Theme - Soda",
		"ST2-GitHubinator": "GitHubinator",
		"st2-pseudo-osx-theme": "Theme - Pseudo OSX",
		"ST2EmacsMiscellanea": "Miscellaneous Emacs Commands",
		"ST2EmacsModelines": "Emacs-like Modelines",
		"ST2Nginx": "nginx",
		"subl-esp": "ESP (EcmaScript Pages) Edit Mode",
		"sublime-2-zencoding": "ZenCoding",
		"Sublime 2 ZenCoding": "ZenCoding",
		"Sublime-ActionScript-3": "ActionScript 3",
		"Sublime-AdvancedNewFile": "AdvancedNewFile",
		"sublime-AsAbove": "AsAbove",
		"Sublime-CMakeLists": "CMake",
		"sublime-DefaultFileType": "Default File Type",
		"sublime-phpdocumentor" : "phpDocumentor",
		"sublime-edit-history": "Edit History",
		"Sublime-File-Navigator": "Sublime File Navigator",
		"sublime-gbk" : "GBK Encoding Support",
		"sublime-jquery-snippets": "jQuery Snippets pack",
		"sublime-jsdocs": "DocBlockr",
		"sublime-jshint": "JSHint",
		"sublime-kwrite-color-scheme": "KWrite Color Scheme",
		"sublime-OpenRecentFiles" : "Open Recent Files",
		"sublime-OpenRelated": "Open Related",
		"sublime-phix-color-scheme": "Phix Color Scheme",
		"sublime-phpcs" : "Phpcs",
		"sublime-phpsnippets": "Additional PHP Snippets",
		"sublime-phpunit" : "PHPUnit",
		"Sublime-Rosetta-Get" : "Rosetta Code Snippets",
		"sublime-rust": "Rust",
		"sublime-scheme-cycler": "SchemeCycler",
		"sublime-smart-match": "Smart Match",
		"Sublime-Snipt": "Snipt.net",
		"sublime-SplitScreen": "SplitScreen",
		"sublime-symfony2": "Symfony2 Snippets",
		"Sublime-Text-2-Backbone.js-package": "Backbone.js",
		"sublime-text-2-clipboard-history": "Clipboard History",
		"Sublime-Text-2-CSV-Plugin" : "CSV",
		"sublime-text-2-Django-DocsSearch": "Django-DocsSearch",
		"sublime-text-2-git": "Git",
		"sublime-text-2-github": "GitHub.app Menu",
		"Sublime-Text-2-Goto-CSS-Declaration": "Goto-CSS-Declaration",
		"sublime-text-2-goto-documentation": "Goto Documentation",
		"Sublime-Text-2-Goto-Drupal-API": "Goto Drupal API",
		"Sublime-Text-2-Inc-Dec-Value": "Inc-Dec-Value",
		"sublime-text-2-ini": "INI",
		"sublime-text-2-jasmine": "Jasmine",
		"sublime-text-2-moo": "Moo",
		"sublime-text-2-mxunit": "MXUnit",
		"Sublime-Text-2-Perforce-Plugin" : "Perforce",
		"sublime-text-2-quick-file-move": "QuickFileMove",
		"sublime-text-2-ruby-tests": "RubyTest",
		"Sublime-Text-2-Search-Anywhere-Plugin" : "Search Anywhere",
		"Sublime-Text-2-Stackoverflow-Plugin" : "Search Stack Overflow",
		"sublime-text-2-twig" : "Twig",
		"sublime-text-2-wordpress": "Wordpress",
		"Sublime-Text-Block-Nav" : "Block Nav",
		"sublime-text-caniuse": "Can I Use",
		"Sublime-Text-Cycle-Setting" : "Cycle Setting",
		"sublime-tfs" : "Sublime TFS",
		"sublime-todomanager" : "Todo Manager",
		"sublime-ToggleQuotes": "ToggleQuotes",
		"Sublime-Tweet": "Sublime Tweet",
		"sublime-v8" : "Sublime V8",
		"sublime-yii-snippets": "Yii Framework Snippets",
		"sublime_guard" : "Guard",
		"sublime_text_alternative_autocompletion": "alternative_autocompletion",
		"Sublime2-SwitchLanguage": "SwitchLanguage",
		"SublimeAutoSemiColon" : "Auto Semi-Colon",
		"SublimeERB": "ERB Insert and Toggle Commands",
		"SublimeFunctionNameDisplay" : "Function Name Display",
		"SublimeHtmlTidy": "HtmlTidy",
		"SublimePandoc": "Pandoc (Markdown)",
		"sublimepastecolumn": "Paste as Column",
		"SublimePasteColumn": "Paste as Column",
		"SublimePhpTidy": "PhpTidy",
		"SublimeWordPressCodex": "Search WordPress Codex",
		"SublimePrettyJson": "Pretty JSON",
		"SublimePythonTidy": "PythonTidy",
		"SublimeQuickFileCreator": "Quick File Creator",
		"SublimeRailsNav": "Simple Rails Navigator",
		"SublimeTask": "Task",
		"SublimeFileTemplates": "FileTemplates",
		"SublimeSendToPasteBin": "SendToPasteBin",
		"sublimesystemverilog": "SystemVerilog",
		"SublimeSystemVerilog": "SystemVerilog",
		"sublimetext-html-export": "HTML Export",
		"sublimetext-markdown-preview": "Markdown Preview",
		"SublimeText-Nodejs": "Nodejs",
		"sublimetext-web-encoders": "Web Encoders",
		"SublimeText2RailsRelatedFiles": "Rails Related Files",
		"SublimeText2-4GL": "4GL",
		"sublimetext_indentxml": "Indent XML",
		"sublimeprolog": "Prolog",
		"SublimeXdebug": "Xdebug",
		"supercollider-package-for-sublime-text": "SuperCollider",
		"sweylas-color-theme-generator": "Sweyla's Color Theme Generator",
		"toggle-readonly" : "Toggle Read-Only",
		"TomDoc-Sublime" : "TomDoc",
		"Unity3D" : "Unity3D",
		"Unity3DScriptReference" : "Unity3D Script Reference Search",
		"Unity3DSnippets" : "Unity3D Snippets and Completes",
		"whitespacecorrector" : "Whitespace Corrector",
		"Whitespacecorrector" : "Whitespace Corrector",
		"YUI-Compressor": "YUI Compressor",
		"Zurb-Foundation-Textmate-Bundle": "Zurb Foundation Snippets"
	},
	"renamed_packages": {
		"IncDecValue": "Inc-Dec-Value",
		"JSDocs": "DocBlockr",
		"JS Minifier": "JsMinifier",
		"Quick File Renamer": "QuickFileMove",
		"SublimeBracketeer" : "Bracketeer",
		"SublimeMoveText": "MoveText",
		"SublimeQuickfind": "Quickfind",
<<<<<<< HEAD
		"SublimeTransposeCharacter": "TransposeCharacter",
		"DocBlox": "phpDocumentor"
=======
		"SublimeTransposeCharacter": "TransposeCharacter".
		"Sublime-Text--cdnjs": "cdnjs"
>>>>>>> e0067055
	}
}<|MERGE_RESOLUTION|>--- conflicted
+++ resolved
@@ -299,6 +299,7 @@
 		"Sublime-Snipt": "Snipt.net",
 		"sublime-SplitScreen": "SplitScreen",
 		"sublime-symfony2": "Symfony2 Snippets",
+		"Sublime-Text--cdnjs": "cdnjs",
 		"Sublime-Text-2-Backbone.js-package": "Backbone.js",
 		"sublime-text-2-clipboard-history": "Clipboard History",
 		"Sublime-Text-2-CSV-Plugin" : "CSV",
@@ -379,12 +380,7 @@
 		"SublimeBracketeer" : "Bracketeer",
 		"SublimeMoveText": "MoveText",
 		"SublimeQuickfind": "Quickfind",
-<<<<<<< HEAD
 		"SublimeTransposeCharacter": "TransposeCharacter",
 		"DocBlox": "phpDocumentor"
-=======
-		"SublimeTransposeCharacter": "TransposeCharacter".
-		"Sublime-Text--cdnjs": "cdnjs"
->>>>>>> e0067055
 	}
 }