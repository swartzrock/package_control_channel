{
	"schema_version": "1.0",
	"repositories": [
		"http://sublime.wbond.net/packages.json",
		"https://github.com/buymeasoda/soda-theme",
		"https://github.com/SublimeText",
		"https://raw.github.com/jeffturcotte/sublime_packages/master/packages.json",
		"https://github.com/lunixbochs/sublimelint",
		"https://github.com/Kronuz/SublimeCodeIntel",
		"https://github.com/Kronuz/SublimeLinter",
		"https://github.com/mrmartineau/Placeholders",
		"https://github.com/mrmartineau/HTML5",
		"https://github.com/pyparadigm/SublimeTagmatcher",
		"https://github.com/jbrooksuk/SublimeWebColors",
		"https://github.com/brianriley/sublime-dpaste",
		"https://github.com/aparajita/Cappuccino-Sublime",
		"https://github.com/pyparadigm/SublimeBrackets",
		"https://github.com/kizza/CSS-Less-ish",
		"https://github.com/alexstaubo/sublime_text_alternative_autocompletion",
		"https://github.com/bgreenlee/sublime-github",
		"https://github.com/Etsur/EE-ST2",
		"https://github.com/Paaskehare/pastebin-sublime-plugin",
		"https://github.com/sentience/HyperlinkHelper",
		"https://github.com/ehamiter/ST2-GitHubinator",
		"https://bitbucket.org/scottbessler/sublimetextcaseconversion",
		"https://github.com/squ1b3r/Djaneiro",
		"https://github.com/maltize/sublime-text-2-ruby-tests",
		"https://github.com/witsch/SublimePythonTidy",
		"https://github.com/spadgos/sublime-AsAbove",
		"https://github.com/spadgos/sublime-jsdocs",
		"https://github.com/spadgos/sublime-OpenRecentFiles",
		"https://github.com/spadgos/sublime-DefaultFileType",
		"https://github.com/spadgos/sublime-ToggleQuotes",
		"https://github.com/kemayo/sublime-text-2-git",
		"https://github.com/kemayo/sublime-text-2-goto-documentation",
		"https://github.com/kemayo/sublime-text-2-clipboard-history",
		"https://github.com/allixsenos/SublimeMRU",
		"https://github.com/titoBouzout/SideBarEnhancements",
		"https://bitbucket.org/nwjlyons/copy-file-name",
		"https://github.com/robcowie/SublimePaster",
		"https://github.com/facelessuser/BracketHighlighter",
		"https://github.com/facelessuser/HexViewer",
		"https://github.com/aaronpowell/sublime-jquery-snippets",
		"https://github.com/dz0ny/LiveReload-sublimetext2",
		"https://github.com/rozboris/Sublime-Tweet",
		"https://github.com/condemil/Gist",
		"https://github.com/DisposaBoy/GoSublime",
		"https://github.com/mitsuhiko/jinja2-tmbundle",
		"https://github.com/jashkenas/coffee-script-tmbundle",
		"https://github.com/alek-sys/sublimetext_indentxml",
		"https://github.com/minism/SublimeLove",
		"https://github.com/minism/SublimeBufmod",
		"https://github.com/tanepiper/SublimeText-Nodejs",
		"https://github.com/jdc0589/JsFormat",
		"https://github.com/rmaksim/Sublime-Text-2-Inc-Dec-Value",
		"https://bitbucket.org/wbond/sublime-2-zencoding",
<<<<<<< HEAD
		"https://github.com/bmc/ST2EmacsMiscellanea",
=======
		"https://github.com/bmc/ST2EmacsMiscellanea"
>>>>>>> 2e76a853
	],
	"package_name_map": {
		"soda-theme": "Theme - Soda",
		"Cappuccino-Sublime": "Cappuccino",
		"sublime_text_alternative_autocompletion": "alternative_autocompletion",
		"EE-ST2": "ExpressionEngine",
		"ST2-GitHubinator": "GitHubinator",
		"sublimetextcaseconversion": "Case Conversion",
		"sublime-text-2-ruby-tests": "RubyTest",
		"SublimePythonTidy": "PythonTidy",
		"sublime-AsAbove": "AsAbove",
		"sublime-jsdocs": "JSDocs",
		"sublime-OpenRecentFiles" : "Open Recent Files",
		"sublime-DefaultFileType": "Default File Type",
		"sublime-ToggleQuotes": "ToggleQuotes",
		"sublime-text-2-git": "Git",
		"sublime-text-2-goto-documentation": "Goto Documentation",
		"sublime-text-2-clipboard-history": "Clipboard History",
		"CSS-Less-ish": "CSS Less(ish)",
		"sublime-jquery-snippets": "jQuery Snippets pack",
		"LiveReload-sublimetext2": "LiveReload",
		"Sublime-Tweet": "Sublime Tweet",
		"jinja2-tmbundle": "Jinja2",
		"coffee-script-tmbundle": "CoffeeScript",
		"sublimetext_indentxml": "Indent XML",
		"SublimeText-Nodejs": "Nodejs",
		"Sublime-Text-2-Inc-Dec-Value": "Inc-Dec-Value",
		"sublime-2-zencoding": "ZenCoding",
<<<<<<< HEAD
		"ST2EmacsMiscellanea": "Miscellaneous Emacs Commands"
=======
		"ST2EmacsMiscellanea": "Sublime Text 2 Emacs Miscellanea"
>>>>>>> 2e76a853
	}
}<|MERGE_RESOLUTION|>--- conflicted
+++ resolved
@@ -54,11 +54,7 @@
 		"https://github.com/jdc0589/JsFormat",
 		"https://github.com/rmaksim/Sublime-Text-2-Inc-Dec-Value",
 		"https://bitbucket.org/wbond/sublime-2-zencoding",
-<<<<<<< HEAD
-		"https://github.com/bmc/ST2EmacsMiscellanea",
-=======
 		"https://github.com/bmc/ST2EmacsMiscellanea"
->>>>>>> 2e76a853
 	],
 	"package_name_map": {
 		"soda-theme": "Theme - Soda",
@@ -87,10 +83,6 @@
 		"SublimeText-Nodejs": "Nodejs",
 		"Sublime-Text-2-Inc-Dec-Value": "Inc-Dec-Value",
 		"sublime-2-zencoding": "ZenCoding",
-<<<<<<< HEAD
 		"ST2EmacsMiscellanea": "Miscellaneous Emacs Commands"
-=======
-		"ST2EmacsMiscellanea": "Sublime Text 2 Emacs Miscellanea"
->>>>>>> 2e76a853
 	}
 }