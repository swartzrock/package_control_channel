{
	"schema_version": "1.2",
	"repositories": [
		"http://sublime.wbond.net/packages.json",
		"https://github.com/buymeasoda/soda-theme",
		"https://github.com/SublimeText",
		"https://raw.github.com/jeffturcotte/sublime_packages/master/packages.json",
		"https://raw.github.com/weslly/sublime_packages/master/packages.json",
		"https://github.com/lunixbochs/sublimelint",
		"https://raw.github.com/Kronuz/SublimeCodeIntel/master/package_control.json",
		"https://raw.github.com/Kronuz/SublimeLinter/master/package_control.json",
		"https://github.com/mrmartineau/Placeholders",
		"https://github.com/mrmartineau/HTML5",
		"https://github.com/jbrooksuk/SublimeWebColors",
		"https://github.com/brianriley/sublime-dpaste",
		"https://github.com/aparajita/Cappuccino-Sublime",
		"https://github.com/kizza/CSS-Less-ish",
		"https://github.com/alexstaubo/sublime_text_alternative_autocompletion",
		"https://github.com/bgreenlee/sublime-github",
		"https://github.com/Etsur/EE-ST2",
		"https://github.com/Paaskehare/pastebin-sublime-plugin",
		"https://github.com/sentience/HyperlinkHelper",
		"https://github.com/ehamiter/ST2-GitHubinator",
		"https://bitbucket.org/scottbessler/sublimetextcaseconversion",
		"https://bitbucket.org/Clams/sublimepastecolumn",
		"https://bitbucket.org/Clams/sublimesystemverilog",
		"https://github.com/squ1b3r/Djaneiro",
		"https://github.com/maltize/sublime-text-2-ruby-tests",
		"https://github.com/witsch/SublimePythonTidy",
		"https://github.com/spadgos/sublime-AsAbove",
		"https://github.com/spadgos/sublime-csspecific",
		"https://github.com/spadgos/sublime-jsdocs",
		"https://github.com/spadgos/sublime-OpenRecentFiles",
		"https://github.com/spadgos/sublime-DefaultFileType",
		"https://github.com/spadgos/sublime-ToggleQuotes",
		"https://github.com/kemayo/sublime-text-2-git",
		"https://github.com/kemayo/sublime-text-2-goto-documentation",
		"https://github.com/kemayo/sublime-text-2-clipboard-history",
		"https://github.com/allixsenos/SublimeMRU",
		"https://github.com/titoBouzout/SideBarEnhancements",
		"https://bitbucket.org/nwjlyons/copy-file-name",
		"https://github.com/robcowie/SublimePaster",
		"https://github.com/facelessuser/BracketHighlighter",
		"https://github.com/facelessuser/HexViewer",
		"https://github.com/aaronpowell/sublime-jquery-snippets",
		"https://github.com/dz0ny/LiveReload-sublimetext2",
		"https://github.com/rozboris/Sublime-Tweet",
		"https://github.com/condemil/Gist",
		"https://github.com/DisposaBoy/GoSublime",
		"https://github.com/mitsuhiko/jinja2-tmbundle",
		"https://github.com/jashkenas/coffee-script-tmbundle",
		"https://github.com/alek-sys/sublimetext_indentxml",
		"https://github.com/minism/SublimeLove",
		"https://github.com/minism/SublimeBufmod",
		"https://github.com/tanepiper/SublimeText-Nodejs",
		"https://github.com/jdc0589/JsFormat",
		"https://github.com/rmaksim/Sublime-Text-2-Inc-Dec-Value",
		"https://bitbucket.org/wbond/sublime-2-zencoding",
		"https://bitbucket.org/nwjlyons/google-search",
		"https://github.com/aaronpowell/Sublime-KnockoutJS-Snippets",
		"https://github.com/bmc/ST2EmacsMiscellanea",
		"https://github.com/fbzhong/sublime-jslint",
		"https://github.com/fbzhong/sublime-closure-linter",
		"https://github.com/BoundInCode/Display-Functions",
		"https://github.com/alek-sys/ChangeTracker",
		"https://github.com/quarnster/SublimeClang",
		"https://github.com/kvs/ST2EmacsModelines",
		"https://github.com/kvs/ST2Nginx",
		"https://github.com/paccator/GotoRecent",
		"https://github.com/purplefish32/sublime-text-2-wordpress",
		"https://github.com/oleander/sublime-split-navigation",
		"https://github.com/technocoreai/SublimeExternalCommand",
		"https://github.com/eddorre/SublimeERB",
		"https://github.com/clemos/haxe-sublime2-bundle",
		"https://github.com/kuroir/SCSS.tmbundle/tree/SublimeText2",
		"https://github.com/CraigWilliams/TestChooser",
		"https://github.com/ameyp/CscopeSublime",
		"https://github.com/robcowie/SublimeTODO",
		"https://raw.github.com/indynagpal/coldfusion-sublime-text-2/master/package_control.json",
		"https://github.com/luqman/SublimeText2RailsRelatedFiles",
		"https://raw.github.com/colinta/sublime_packages/master/packages.json",
		"https://github.com/CraigWilliams/BeautifyRuby",
		"https://github.com/daris/sublime-kwrite-color-scheme",
		"https://github.com/NorthIsUp/Sublimation",
		"https://github.com/virtix/sublime-text-2-mxunit",
		"https://github.com/rmaksim/Sublime-Text-2-Goto-CSS-Declaration",
		"https://raw.github.com/freewizard/sublime_packages/master/package_control.json",
		"https://github.com/rspec/rspec-tmbundle",
		"https://github.com/gja/sublime-text-2-jasmine",
		"https://github.com/cyrilf7/Sublimipsum",
		"https://github.com/fabiocorneti/SublimeTextGitX",
		"https://github.com/darinmorrison/sublime-meta",
<<<<<<< HEAD
		"https://github.com/JulianEberius/SublimeRope",
		"https://github.com/ericmartel/Sublime-Text-2-Perforce-Plugin"
=======
		"https://github.com/chagel/itodo"
>>>>>>> f1eba527
	],
	"package_name_map": {
		"soda-theme": "Theme - Soda",
		"Cappuccino-Sublime": "Cappuccino",
		"sublime_text_alternative_autocompletion": "alternative_autocompletion",
		"EE-ST2": "ExpressionEngine",
		"ST2-GitHubinator": "GitHubinator",
		"sublimetextcaseconversion": "Case Conversion",
		"sublime-text-2-ruby-tests": "RubyTest",
		"SublimePythonTidy": "PythonTidy",
		"sublime-AsAbove": "AsAbove",
		"sublime-jsdocs": "DocBlockr",
		"sublime-OpenRecentFiles" : "Open Recent Files",
		"sublime-DefaultFileType": "Default File Type",
		"sublime-ToggleQuotes": "ToggleQuotes",
		"sublime-text-2-git": "Git",
		"sublime-text-2-goto-documentation": "Goto Documentation",
		"sublime-text-2-clipboard-history": "Clipboard History",
		"CSS-Less-ish": "CSS Less(ish)",
		"sublime-jquery-snippets": "jQuery Snippets pack",
		"LiveReload-sublimetext2": "LiveReload",
		"Sublime-Tweet": "Sublime Tweet",
		"jinja2-tmbundle": "Jinja2",
		"coffee-script-tmbundle": "CoffeeScript",
		"sublimetext_indentxml": "Indent XML",
		"SublimeText-Nodejs": "Nodejs",
		"Sublime-Text-2-Inc-Dec-Value": "Inc-Dec-Value",
		"sublime-2-zencoding": "ZenCoding",
		"ST2EmacsMiscellanea": "Miscellaneous Emacs Commands",
		"Display-Functions": "Display Functions (Java)",
		"ChangeTracker": "Change Tracker",
		"ST2EmacsModelines": "Emacs-like Modelines",
		"ST2Nginx": "nginx",
		"sublime-text-2-wordpress": "Wordpress",
		"SublimeERB": "ERB Insert and Toggle Commands",
		"haxe-sublime2-bundle" : "HaXe",
		"SCSS.tmbundle": "SCSS",
		"CscopeSublime": "Cscope",
		"SublimeText2RailsRelatedFiles": "Rails Related Files",
		"sublime-kwrite-color-scheme": "KWrite Color Scheme",
		"sublimepastecolumn": "Paste as Column",
		"sublime-text-2-mxunit": "MXUnit",
		"Sublime-Text-2-Goto-CSS-Declaration": "Goto-CSS-Declaration",
		"rspec-tmbundle": "RSpec (snippets and syntax)",
		"sublime-text-2-jasmine": "Jasmine",
		"sublime-meta" : "Sublime Meta",
<<<<<<< HEAD
		"sublimesystemverilog": "SystemVerilog",
		"Sublime-Text-2-Perforce-Plugin" : "Perforce"
=======
		"itodo": "iTodo"
>>>>>>> f1eba527
	},
	"renamed_packages": {
		"JSDocs": "DocBlockr",
		"SublimeMoveText": "MoveText",
		"SublimeTransposeCharacter": "TransposeCharacter",
		"SublimeBracketeer" : "Bracketeer",
		"SublimeQuickfind": "Quickfind"
	}
}<|MERGE_RESOLUTION|>--- conflicted
+++ resolved
@@ -90,12 +90,9 @@
 		"https://github.com/cyrilf7/Sublimipsum",
 		"https://github.com/fabiocorneti/SublimeTextGitX",
 		"https://github.com/darinmorrison/sublime-meta",
-<<<<<<< HEAD
 		"https://github.com/JulianEberius/SublimeRope",
-		"https://github.com/ericmartel/Sublime-Text-2-Perforce-Plugin"
-=======
+		"https://github.com/ericmartel/Sublime-Text-2-Perforce-Plugin",
 		"https://github.com/chagel/itodo"
->>>>>>> f1eba527
 	],
 	"package_name_map": {
 		"soda-theme": "Theme - Soda",
@@ -142,12 +139,9 @@
 		"rspec-tmbundle": "RSpec (snippets and syntax)",
 		"sublime-text-2-jasmine": "Jasmine",
 		"sublime-meta" : "Sublime Meta",
-<<<<<<< HEAD
 		"sublimesystemverilog": "SystemVerilog",
-		"Sublime-Text-2-Perforce-Plugin" : "Perforce"
-=======
+		"Sublime-Text-2-Perforce-Plugin" : "Perforce",
 		"itodo": "iTodo"
->>>>>>> f1eba527
 	},
 	"renamed_packages": {
 		"JSDocs": "DocBlockr",
